--- conflicted
+++ resolved
@@ -7,10 +7,6 @@
     depend => {
 	'$(FIRST_MAKEFILE)' => 'config/BuildOptions.pm config/DevelopmentOptions.pm',
     },
-<<<<<<< HEAD
-=======
-#   (MM->can('signature_target') ? (SIGN => 1) : ()),
->>>>>>> 0ee0102e
 );
 
 sub extend_makefile {
